--- conflicted
+++ resolved
@@ -1,11 +1,7 @@
 # Top Level API
 # Submodules
-<<<<<<< HEAD
-from rocket import base, coordinates, cryo, xtal, utils
+from rocket import base, coordinates, cryo, utils, xtal
 from rocket import refinement_utils
-=======
-from rocket import base, coordinates, cryo, utils, xtal
->>>>>>> a9df029c
 from rocket.base import MSABiasAFv1, MSABiasAFv2, MSABiasAFv3, TemplateBiasAF
 from rocket.helper import make_processed_dict_from_template
 from rocket.mse import MSEloss, MSElossBB

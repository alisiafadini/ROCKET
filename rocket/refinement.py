--- conflicted
+++ resolved
@@ -19,10 +19,10 @@
 from pydantic import BaseModel
 
 
-
 PRESET = "model_1"
 # THRESH_B = None
 EXCLUDING_RES = None
+
 
 class RocketRefinmentConfig(BaseModel):
     path: str
@@ -83,11 +83,11 @@
     else:
         raise ValueError("rbr_opt only supports lbfgs or adam")
 
-    # Configure input paths 
+    # Configure input paths
     tng_file = "{p}/{r}/{r}-tng_withrfree.mtz".format(p=config.path, r=config.file_root)
     input_pdb = "{p}/{r}/{r}-pred-aligned.pdb".format(p=config.path, r=config.file_root)
     true_pdb = "{p}/{r}/{r}_noalts.pdb".format(p=config.path, r=config.file_root)
-    
+
     # Configure output path
     # Generate uuid for this run
     if config.uuid_hex is None:
@@ -119,10 +119,14 @@
     # If there are additional chain in the system
     if config.additional_chain:
         constant_fp_added_HKL = torch.load(
-            "{p}/{r}/{r}_added_chain_atoms_HKL.pt".format(p=config.path, r=config.file_root)
+            "{p}/{r}/{r}_added_chain_atoms_HKL.pt".format(
+                p=config.path, r=config.file_root
+            )
         ).to(device=device)
         constant_fp_added_asu = torch.load(
-            "{p}/{r}/{r}_added_chain_atoms_asu.pt".format(p=config.path, r=config.file_root)
+            "{p}/{r}/{r}_added_chain_atoms_asu.pt".format(
+                p=config.path, r=config.file_root
+            )
         ).to(device=device)
 
         phitrue_path = "{p}/{r}/{r}_allchains-phitrue-solvent{s}.npy".format(
@@ -171,9 +175,7 @@
     )
     reference_pos = sfc.atom_pos_orth.clone()
     # CA mask and residue numbers for track
-    cra_calphas_list, calphas_mask = rk_coordinates.select_CA_from_craname(
-        sfc.cra_name
-    )
+    cra_calphas_list, calphas_mask = rk_coordinates.select_CA_from_craname(sfc.cra_name)
     residue_numbers = [int(name.split("-")[1]) for name in cra_calphas_list]
 
     sfc_rbr = llg_sf.initial_SFC(
@@ -195,8 +197,12 @@
         true_pos = rk_utils.assert_tensor(true_pdb_model.atom_pos)
 
     # LLG initialization with resol cut
-    llgloss = rkrf_utils.init_llgloss(sfc, tng_file, config.min_resolution, config.max_resolution)
-    llgloss_rbr = rkrf_utils.init_llgloss(sfc_rbr, tng_file, config.min_resolution, config.max_resolution)
+    llgloss = rkrf_utils.init_llgloss(
+        sfc, tng_file, config.min_resolution, config.max_resolution
+    )
+    llgloss_rbr = rkrf_utils.init_llgloss(
+        sfc_rbr, tng_file, config.min_resolution, config.max_resolution
+    )
 
     # Model initialization
     version_to_class = {
@@ -214,199 +220,6 @@
     lr_a = config.additive_learning_rate
     lr_m = config.multiplicative_learning_rate
 
-<<<<<<< HEAD
-    if config.bias_version == 4:
-        device_processed_features["template_torsion_angles_sin_cos_bias"] = (
-            torch.zeros_like(
-                device_processed_features["template_torsion_angles_sin_cos"],
-                requires_grad=True,
-                device=device,
-            )
-        )
-        if config.weight_decay is None:
-            optimizer = torch.optim.Adam(
-                [
-                    {
-                        "params": device_processed_features[
-                            "template_torsion_angles_sin_cos_bias"
-                        ],
-                        "lr": lr_a,
-                    },
-                ]
-            )
-        else:
-            optimizer = torch.optim.AdamW(
-                [
-                    {
-                        "params": device_processed_features[
-                            "template_torsion_angles_sin_cos_bias"
-                        ],
-                        "lr": lr_a,
-                    },
-                ],
-                weight_decay=config.weight_decay,
-            )
-        bias_names = ["template_torsion_angles_sin_cos_bias"]
-
-    elif config.bias_version == 3:
-        if config.starting_weights is not None:
-            device_processed_features["msa_feat_weights"] = (
-                torch.load(config.starting_weights).detach().to(device=device)
-            )
-        else:
-            device_processed_features["msa_feat_weights"] = torch.ones(
-                (512, num_res, 23), requires_grad=True, device=device
-            )
-
-        if config.starting_bias is not None:
-            device_processed_features["msa_feat_bias"] = (
-                torch.load(config.starting_bias).detach().to(device=device)
-            )
-
-        # MH @ June 18: Fix the scales for phase 2 running
-        # Use the starting point to initialize the scales
-        # if (config.starting_bias is not None) or (config.starting_weights is not None):
-
-        #     # Get the prediction from checkpoint bias
-        #     af2_output, prevs = af_bias(
-        #         device_processed_features, [None, None, None], num_iters=config.init_recycling, bias=False
-        #     )
-        #     prevs = [tensor.detach() for tensor in prevs]
-
-        #     deep_copied_prevs = [tensor.clone().detach() for tensor in prevs]
-        #     af2_output, __ = af_bias(
-        #         device_processed_features, deep_copied_prevs, num_iters=1, bias=True
-        #     )
-
-        #     xyz_orth_sfc, plddts = rk_coordinates.extract_allatoms(
-        #         af2_output, device_processed_features, llgloss.sfc.cra_name
-        #     )
-        #     # Kabsch align the prediction to the reference position
-        #     pseudo_Bs = rk_coordinates.update_bfactors(plddts)
-        #     llgloss.sfc.atom_b_iso = pseudo_Bs.detach()
-        #     weights = rk_utils.weighting(rk_utils.assert_numpy(pseudo_Bs))
-        #     aligned_xyz = rk_coordinates.weighted_kabsch(
-        #         xyz_orth_sfc,
-        #         reference_pos,
-        #         llgloss.sfc.cra_name,
-        #         weights=weights,
-        #         exclude_res=EXCLUDING_RES,
-        #     )
-
-        #     # Use aligned positions to update the scales
-        #     _ = llgloss.compute_Ecalc(
-        #         aligned_xyz,
-        #         return_Fc=False,
-        #         update_scales=True,
-        #         scale_steps=100,
-        #         scale_initialize=True,
-        #         added_chain_HKL=constant_fp_added_HKL,
-        #         added_chain_asu=constant_fp_added_asu,
-        #     )
-
-        #     _ = llgloss_rbr.compute_Ecalc(
-        #         aligned_xyz,
-        #         return_Fc=False,
-        #         solvent=False,
-        #         update_scales=True,
-        #         scale_steps=100,
-        #         scale_initialize=True,
-        #         added_chain_HKL=constant_fp_added_HKL,
-        #         added_chain_asu=constant_fp_added_asu,
-        #     )
-
-        device_processed_features["msa_feat_bias"].requires_grad = True
-        device_processed_features["msa_feat_weights"].requires_grad = True
-
-        if config.weight_decay is None:
-            optimizer = torch.optim.Adam(
-                [
-                    {"params": device_processed_features["msa_feat_bias"], "lr": lr_a},
-                    {
-                        "params": device_processed_features["msa_feat_weights"],
-                        "lr": lr_m,
-                    },
-                ]
-            )
-        else:
-            optimizer = torch.optim.AdamW(
-                [
-                    {"params": device_processed_features["msa_feat_bias"], "lr": lr_a},
-                    {
-                        "params": device_processed_features["msa_feat_weights"],
-                        "lr": lr_m,
-                    },
-                ],
-                weight_decay=config.weight_decay,
-            )
-        bias_names = ["msa_feat_bias", "msa_feat_weights"]
-
-    elif config.bias_version == 2:
-        msa_params_weights = torch.eye(512, dtype=torch.float32, device=device)
-        device_processed_features["msa_feat_weights"] = msa_params_weights
-
-        if config.weight_decay is None:
-            optimizer = torch.optim.Adam(
-                [
-                    {"params": device_processed_features["msa_feat_bias"], "lr": lr_a},
-                    {
-                        "params": device_processed_features["msa_feat_weights"],
-                        "lr": lr_m,
-                    },
-                ]
-            )
-        else:
-            optimizer = torch.optim.AdamW(
-                [
-                    {"params": device_processed_features["msa_feat_bias"], "lr": lr_a},
-                    {
-                        "params": device_processed_features["msa_feat_weights"],
-                        "lr": lr_m,
-                    },
-                ],
-                weight_decay=config.weight_decay,
-            )
-        bias_names = ["msa_feat_bias", "msa_feat_weights"]
-
-    elif config.bias_version == 1:
-        if config.weight_decay is None:
-            optimizer = torch.optim.Adam(
-                [
-                    {"params": device_processed_features["msa_feat_bias"], "lr": lr_a},
-                ]
-            )
-        else:
-            optimizer = torch.optim.AdamW(
-                [
-                    {"params": device_processed_features["msa_feat_bias"], "lr": lr_a},
-                ],
-                weight_decay=config.weight_decay,
-            )
-
-        bias_names = ["msa_feat_bias"]
-
-    if config.uuid_hex is None:
-        refinement_run_uuid = uuid.uuid4().hex
-    else:
-        refinement_run_uuid = config.uuid_hex
-
-    output_directory_path = (
-        f"{path}/{config.file_root}/outputs/{refinement_run_uuid}/{config.note}"
-    )
-
-    print(
-        f"System: {config.file_root}, refinment run ID: {refinement_run_uuid!s}, Note: {config.note}",
-        flush=True,
-    )
-    if not config.verbose:
-        warnings.filterwarnings("ignore")
-
-    # Initialize best variables for alignement
-    best_loss = float("inf")
-    best_pos = reference_pos
-
-=======
->>>>>>> 765760d4
     # Initialize best Rfree weights and bias for Phase 1
     best_rfree = float("inf")
     best_msa_bias = None
@@ -415,138 +228,22 @@
     best_iter = None
     best_pos = reference_pos
 
-<<<<<<< HEAD
-    # List initialization for saving values
-    mse_losses_by_epoch = []
-    rbr_loss_by_epoch = []
-    sigmas_by_epoch = []
-    true_sigmas_by_epoch = []
-    llg_losses = []
-    rfree_by_epoch = []
-    rwork_by_epoch = []
-    time_by_epoch = []
-    memory_by_epoch = []
-    all_pldtts = []
-    mean_it_plddts = []
-    absolute_feats_changes = []
-    lrs_by_it = []
-
-    if config.bias_version == 4:
-        features_at_it_start = (
-            device_processed_features["template_torsion_angles_sin_cos"][..., 0]
-            .detach()
-            .clone()
-        )
-    else:
-        features_at_it_start = (
-            device_processed_features["msa_feat"][:, :, 25:48, 0].detach().clone()
-        )
-
-    progress_bar = tqdm(
-        range(config.iterations),
-        desc=f"{config.file_root}, uuid: {refinement_run_uuid[:6]}",
-    )
-    loss_weight = config.l2_weight
-
-    ######
-    # Phase2 optimization
-
-    def get_current_lr(optimizer):
-        for param_group in optimizer.param_groups:
-            return param_group["lr"]
-
-    import torch.optim as optim
-
-    # # Early stopping parameters
-    stopping_patience = 200
-    it_no_improve = 0
-    best_loss_for_stop = float("inf")
-    min_llg_delta = 0.1
-
-    patience = 50
-    lr_decrease_factor = 0.1
-    # best_loss_for_lr = float("inf")
-    # min_llg_delta = 0.1
-    scheduler = optim.lr_scheduler.ReduceLROnPlateau(
-        optimizer,
-        mode="min",
-        factor=lr_decrease_factor,
-        patience=patience,
-        verbose=True,
-    )
-    #####
-
-    for iteration in progress_bar:
-        start_time = time.time()
-        optimizer.zero_grad()
-
-        if iteration == 0:
-            try:
-                os.makedirs(output_directory_path, exist_ok=True)
-            except FileExistsError:
-                print(
-                    f"Warning: Directory '{output_directory_path}' already exists. Overwriting..."
-                )
-
-        # Avoid passing through graph a second time
-        working_batch = copy.deepcopy(device_processed_features)
-        for bias in bias_names:
-            working_batch[bias] = device_processed_features[bias].clone()
-
-        if iteration == 0:
-            af2_output, prevs = af_bias(
-                working_batch,
-                [None, None, None],
-                num_iters=config.init_recycling,
-                bias=False,
-            )
-            prevs = [tensor.detach() for tensor in prevs]
-
-            # MH @ June 19: Fix the iteration 0 for phase 2 running
-            if (config.starting_bias is not None) or (
-                config.starting_weights is not None
-            ):
-
-                deep_copied_prevs = [tensor.clone().detach() for tensor in prevs]
-                af2_output, __ = af_bias(
-                    working_batch, deep_copied_prevs, num_iters=1, bias=True
-                )
-
-        else:
-            deep_copied_prevs = [tensor.clone().detach() for tensor in prevs]
-            af2_output, __ = af_bias(
-                working_batch, deep_copied_prevs, num_iters=1, bias=True
-            )
-
-        # AF2 pass
-        # af2_output = af_bias(working_batch, num_iters=1, bias=True)
-
-        # Position alignment
-        xyz_orth_sfc, plddts = rk_coordinates.extract_allatoms(
-            af2_output, device_processed_features, llgloss.sfc.cra_name
-        )
-
-        all_pldtts.append(rk_utils.assert_numpy(af2_output["plddt"]))
-        mean_it_plddts.append(rk_utils.assert_numpy(torch.mean(plddts)))
-
-        pseudo_Bs = rk_coordinates.update_bfactors(plddts)
-        llgloss.sfc.atom_b_iso = pseudo_Bs.detach()
-=======
     for n in range(config.num_of_runs):
->>>>>>> 765760d4
 
         run_id = rkrf_utils.number_to_letter(n)
 
         # Initialize the processed dict space
-        device_processed_features, feature_key, features_at_it_start = rkrf_utils.init_processed_dict(
-            bias_version=config.bias_version,
-            path=config.path,
-            file_root=config.file_root,
-            device=device,
-            template_pdb=config.template_pdb,
-            PRESET=PRESET
-        )
-        # Initialize bias        
+        device_processed_features, feature_key, features_at_it_start = (
+            rkrf_utils.init_processed_dict(
+                bias_version=config.bias_version,
+                path=config.path,
+                file_root=config.file_root,
+                device=device,
+                template_pdb=config.template_pdb,
+                PRESET=PRESET,
+            )
+        )
+        # Initialize bias
         device_processed_features, optimizer, bias_names = rkrf_utils.init_bias(
             device_processed_features=device_processed_features,
             bias_version=config.bias_version,
@@ -571,7 +268,6 @@
         all_pldtts = []
         mean_it_plddts = []
         absolute_feats_changes = []
-        lrs_by_it = []
 
         progress_bar = tqdm(
             range(config.iterations),
@@ -603,9 +299,11 @@
         for iteration in progress_bar:
             start_time = time.time()
             optimizer.zero_grad()
-                
+
             # Avoid passing through graph a second time
-            device_processed_features[feature_key] = features_at_it_start.detach().clone()
+            device_processed_features[feature_key] = (
+                features_at_it_start.detach().clone()
+            )
             # working_batch = copy.deepcopy(device_processed_features)
             # for bias in bias_names:
             #     working_batch[bias] = device_processed_features[bias].clone()
@@ -613,16 +311,24 @@
             # AF pass
             if iteration == 0:
                 af2_output, prevs = af_bias(
-                    device_processed_features, [None, None, None], num_iters=config.init_recycling, bias=False
+                    device_processed_features,
+                    [None, None, None],
+                    num_iters=config.init_recycling,
+                    bias=False,
                 )
                 prevs = [tensor.detach() for tensor in prevs]
 
                 # MH @ June 19: Fix the iteration 0 for phase 2 running
-                if (config.starting_bias is not None) or (config.starting_weights is not None):
+                if (config.starting_bias is not None) or (
+                    config.starting_weights is not None
+                ):
                     deep_copied_prevs = [tensor.clone().detach() for tensor in prevs]
                     af2_output, __ = af_bias(
-                        device_processed_features, deep_copied_prevs, num_iters=1, bias=True
-                    ) 
+                        device_processed_features,
+                        deep_copied_prevs,
+                        num_iters=1,
+                        bias=True,
+                    )
             else:
                 deep_copied_prevs = [tensor.clone().detach() for tensor in prevs]
                 af2_output, __ = af_bias(
@@ -635,7 +341,7 @@
                 device_processed_features=device_processed_features,
                 cra_name=sfc.cra_name,
                 best_pos=best_pos,
-                exclude_res=EXCLUDING_RES
+                exclude_res=EXCLUDING_RES,
             )
             llgloss.sfc.atom_b_iso = pseudo_Bs.detach()
             all_pldtts.append(plddts_res)
@@ -674,8 +380,8 @@
                     raise ValueError(
                         "No Etrue or phitrue provided! Can't get the true sigmaA!"
                     )
-            
-            # For record 
+
+            # For record
             if SIGMA_TRUE:
                 true_sigmas = llg_utils.sigmaA_from_model(
                     Etrue,
@@ -685,74 +391,12 @@
                     llgloss.sfc.dHKL,
                     llgloss.bin_labels,
                 )
-<<<<<<< HEAD
-                llgloss.sigmaAs = sigmas
-
-                sigmas_rbr = llg_utils.sigmaA_from_model(
-                    Etrue,
-                    phitrue,
-                    Ecalc_rbr,
-                    Fc_rbr,
-                    llgloss.sfc.dHKL,
-                    llgloss.bin_labels,
-                )
-                llgloss_rbr.sigmaAs = sigmas_rbr
-
-            else:
-                raise ValueError(
-                    "No Etrue or phitrue provided! Can't get the true sigmaA!"
-                )
-
-        if SIGMA_TRUE:
-            true_sigmas = llg_utils.sigmaA_from_model(
-                Etrue,
-                phitrue,
-                Ecalc,
-                Fc,
-                llgloss.sfc.dHKL,
-                llgloss.bin_labels,
-            )
-
-        # Update SFC and save
-        llgloss.sfc.atom_pos_orth = aligned_xyz
-        llgloss.sfc.savePDB(f"{output_directory_path!s}/{iteration}_preRBR.pdb")
-
-        # Rigid body refinement (RBR) step
-        optimized_xyz, loss_track_pose = rk_coordinates.rigidbody_refine_quat(
-            aligned_xyz,
-            llgloss_rbr,
-            lbfgs=RBR_LBFGS,
-            added_chain_HKL=constant_fp_added_HKL,
-            added_chain_asu=constant_fp_added_asu,
-            lbfgs_lr=config.rbr_lbfgs_learning_rate,
-            verbose=config.verbose,
-        )
-        rbr_loss_by_epoch.append(loss_track_pose)
-
-        # LLG loss
-        loss = -llgloss(
-            optimized_xyz,
-            bin_labels=None,
-            num_batch=config.number_of_batches,
-            sub_ratio=config.batch_sub_ratio,
-            solvent=config.solvent,
-            update_scales=config.sfc_scale,
-            added_chain_HKL=constant_fp_added_HKL,
-            added_chain_asu=constant_fp_added_asu,
-        )
-
-        llg_estimate = loss.clone().item() / (
-            config.batch_sub_ratio * config.number_of_batches
-        )
-        llg_losses.append(llg_estimate)
-        rwork_by_epoch.append(llgloss.sfc.r_work.item())
-        rfree_by_epoch.append(llgloss.sfc.r_free.item())
-=======
->>>>>>> 765760d4
 
             # Update SFC and save
             llgloss.sfc.atom_pos_orth = aligned_xyz.detach().clone()
-            llgloss.sfc.savePDB(f"{output_directory_path!s}/{run_id}_{iteration}_preRBR.pdb")
+            llgloss.sfc.savePDB(
+                f"{output_directory_path!s}/{run_id}_{iteration}_preRBR.pdb"
+            )
 
             # Rigid body refinement (RBR) step
             optimized_xyz, loss_track_pose = rk_coordinates.rigidbody_refine_quat(
@@ -778,7 +422,9 @@
                 added_chain_asu=constant_fp_added_asu,
             )
 
-            llg_estimate = loss.clone().item() / (config.batch_sub_ratio * config.number_of_batches)
+            llg_estimate = loss.clone().item() / (
+                config.batch_sub_ratio * config.number_of_batches
+            )
             llg_losses.append(llg_estimate)
             rwork_by_epoch.append(llgloss.sfc.r_work.item())
             rfree_by_epoch.append(llgloss.sfc.r_free.item())
@@ -799,87 +445,25 @@
 
             llgloss.sfc.atom_pos_orth = optimized_xyz
             # Save postRBR PDB
-            llgloss.sfc.savePDB(f"{output_directory_path!s}/{run_id}_{iteration}_postRBR.pdb")
-
-<<<<<<< HEAD
-        if SIGMA_TRUE:
-            true_sigmas_dict = {
-                f"sigma_{i + 1}": sigma_value.item()
-                for i, sigma_value in enumerate(true_sigmas)
-            }
-            true_sigmas_by_epoch.append(true_sigmas_dict)
-
-        #### add an L2 loss to constrain confident atoms ###
-        if loss_weight > 0.0:
-            bfactor_weights = rk_utils.weighting_torch(best_pos_bfactor, cutoff2=20.0)
-            L2_loss = torch.sum(
-                bfactor_weights.unsqueeze(-1) * (optimized_xyz - best_pos) ** 2
-            )  # / conf_best.shape[0]
-            corrected_loss = loss + loss_weight * L2_loss
-            corrected_loss.backward()
-        else:
-            loss.backward()
-
-            # # scheduler step in Phase2
-            # lr_before_step = get_current_lr(optimizer)
-            scheduler.step(loss)
-            # lr_after_step = get_current_lr(optimizer)
-            # lrs_by_it.append(lr_after_step)
-
-            # Reset best loss if learning rate has been changed
-            # if lr_after_step < lr_before_step:
-            #     best_loss_for_lr = loss
-
-            # # Check early stopping
-            if loss < best_loss_for_stop - min_llg_delta:
-                best_loss_for_stop = loss
-                it_no_improve = 0
-            else:
-                #     print("best loss is", best_loss_for_lr.item())
-                #     print("loss no improve is ", loss.item())
-                it_no_improve += 1
-
-            if it_no_improve >= stopping_patience:
-                print(f"Early stopping after {iteration+1} epochs.")
-                break
-
-        optimizer.step()
-
-        time_by_epoch.append(time.time() - start_time)
-        memory_by_epoch.append(torch.cuda.max_memory_allocated() / 1024**3)
-
-        # Save the absolute difference in mean contribution from each residue channel from previous iteration
-        if config.bias_version == 4:
-            features_at_step_end = (
-                working_batch["template_torsion_angles_sin_cos"][..., 0]
-                .detach()
-                .clone()
-            )
-            mean_change = torch.mean(
-                torch.abs(features_at_step_end - features_at_it_start), dim=(0, 2, 3)
-            )
-        else:
-            features_at_step_end = (
-                working_batch["msa_feat"][:, :, 25:48, 0].detach().clone()
-            )
-            mean_change = torch.mean(
-                torch.abs(features_at_step_end - features_at_it_start), dim=(0, 2)
-=======
+            llgloss.sfc.savePDB(
+                f"{output_directory_path!s}/{run_id}_{iteration}_postRBR.pdb"
+            )
+
             progress_bar.set_postfix(
                 LLG=f"{llg_estimate:.2f}",
                 r_work=f"{llgloss.sfc.r_work.item():.3f}",
                 r_free=f"{llgloss.sfc.r_free.item():.3f}",
                 memory=f"{torch.cuda.max_memory_allocated()/1024**3:.1f}G",
->>>>>>> 765760d4
             )
 
             # if config.alignment_mode == "B":
             #     if loss < best_loss:
             #         best_loss = loss
-                    
+
             # Save sigmaA values for further processing
             sigmas_dict = {
-                f"sigma_{i + 1}": sigma_value.item() for i, sigma_value in enumerate(sigmas)
+                f"sigma_{i + 1}": sigma_value.item()
+                for i, sigma_value in enumerate(sigmas)
             }
             sigmas_by_epoch.append(sigmas_dict)
 
@@ -892,7 +476,9 @@
 
             #### add an L2 loss to constrain confident atoms ###
             if loss_weight > 0.0:
-                bfactor_weights = rk_utils.weighting_torch(best_pos_bfactor, cutoff2=20.0)
+                bfactor_weights = rk_utils.weighting_torch(
+                    best_pos_bfactor, cutoff2=20.0
+                )
                 L2_loss = torch.sum(
                     bfactor_weights.unsqueeze(-1) * (optimized_xyz - best_pos) ** 2
                 )  # / conf_best.shape[0]
@@ -937,14 +523,20 @@
                     .clone()
                 )
                 mean_change = torch.mean(
-                    torch.abs(features_at_step_end - features_at_it_start[..., 0]), dim=(0, 2, 3)
+                    torch.abs(features_at_step_end - features_at_it_start[..., 0]),
+                    dim=(0, 2, 3),
                 )
             else:
                 features_at_step_end = (
-                    device_processed_features["msa_feat"][:, :, 25:48, 0].detach().clone()
+                    device_processed_features["msa_feat"][:, :, 25:48, 0]
+                    .detach()
+                    .clone()
                 )
                 mean_change = torch.mean(
-                    torch.abs(features_at_step_end - features_at_it_start[:, :, 25:48, 0]), dim=(0, 2)
+                    torch.abs(
+                        features_at_step_end - features_at_it_start[:, :, 25:48, 0]
+                    ),
+                    dim=(0, 2),
                 )
             absolute_feats_changes.append(rk_utils.assert_numpy(mean_change))
 
@@ -954,12 +546,6 @@
             f"{output_directory_path!s}/mean_it_plddt_{run_id}.npy",
             np.array(mean_it_plddts),
         )
-
-        # Learning rate per iteration
-        # np.save(
-        #     f"{output_directory_path!s}/lr_it.npy",
-        #     np.array(lrs_by_it),
-        # )
 
         # LLG per iteration
         np.save(
